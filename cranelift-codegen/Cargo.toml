--- conflicted
+++ resolved
@@ -34,11 +34,7 @@
 cranelift-codegen-meta = { path = "meta", version = "0.57.0" }
 
 [features]
-<<<<<<< HEAD
-default = ["std", "basic-blocks", "all-arch"]
-=======
-default = ["std", "unwind"]
->>>>>>> c0f82dbd
+default = ["std", "unwind", "all-arch"]
 
 # The "std" feature enables use of libstd. The "core" feature enables use
 # of some minimal std-like replacement libraries. At least one of these two
