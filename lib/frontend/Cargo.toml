[package]
authors = ["The Cretonne Project Developers"]
name = "cretonne-frontend"
version = "0.4.1"
description = "Cretonne IR builder helper"
license = "Apache-2.0"
documentation = "https://cretonne.readthedocs.io/"
repository = "https://github.com/Cretonne/cretonne"
readme = "README.md"

[lib]
name = "cton_frontend"

[dependencies]
<<<<<<< HEAD
cretonne = { path = "../cretonne", version = "0.3.4", default-features = false }

[features]
default = ["std"]
std = ["cretonne/std"]
core = ["cretonne/core"]
=======
cretonne = { path = "../cretonne", version = "0.4.1" }

[badges]
maintenance = { status = "experimental" }
travis-ci = { repository = "Cretonne/cretonne" }
>>>>>>> 24c8e652
<|MERGE_RESOLUTION|>--- conflicted
+++ resolved
@@ -12,17 +12,13 @@
 name = "cton_frontend"
 
 [dependencies]
-<<<<<<< HEAD
-cretonne = { path = "../cretonne", version = "0.3.4", default-features = false }
+cretonne = { path = "../cretonne", version = "0.4.1", default-features = false }
 
 [features]
 default = ["std"]
 std = ["cretonne/std"]
 core = ["cretonne/core"]
-=======
-cretonne = { path = "../cretonne", version = "0.4.1" }
 
 [badges]
 maintenance = { status = "experimental" }
-travis-ci = { repository = "Cretonne/cretonne" }
->>>>>>> 24c8e652
+travis-ci = { repository = "Cretonne/cretonne" }